from .run_common import *
import threading
import time

def single_worker():
    """
    Sets up a single worker co-routine.

    :returns:
        Connection to the worker.
    :rtype: :py:class:`Connection`
    """
    jobs = IOQueue()
<<<<<<< HEAD

    def get_result():
        source = jobs.source()

        for key, job in source:
            yield (key, run_job(job))

    return Connection(get_result, jobs.sink)

def hybrid_worker(selector, workers, fall_back = single_worker()):
    """
    :param selector:
        The selector function takes a hint that was attached to a job
        and returns the prefered worker (by key into the workers dict).
    :param workers:
        A dictionary of workers.
    :param fall_back:
        The worker to use if no hints were given.
    """

    connections = dict((key, w.setup()) for key, w in workers.items())
    # source = merge_sources(*[
    fbc = fall_back.setup()

    def do_job():
        while True:
            key, job = yield
            h = get_hints(job)
            connections.get(selector(h), fbc)




=======

    def get_result():
        source = jobs.source()

        for key, job in source:
            yield (key, run_job(job))

    return Connection(get_result, jobs.sink)
>>>>>>> 9bf1d905

def threaded_worker(n_threads):
    """
    Sets up a number of threads, each polling for jobs.

    :returns:
        Connection to the job and result queues
    :rtype: :py:class:`Connection`
    """
    job_q    = IOQueue()
    result_q = IOQueue()

    worker_connection    = QueueConnection(job_q, result_q)
    scheduler_connection = QueueConnection(result_q, job_q)

    def worker(source, sink):
        for key, job in source:
            sink.send((key, run_job(job)))

    for i in range(n_threads):
        t = threading.Thread(
            target = worker,
            args   = worker_connection.setup())

        t.daemon = True
        t.start()

    return scheduler_connection

def run(wf):
    """
    Returns the result of evaluting the workflow

    :param workflow:
        Workflow to compute
    :type workflow: :py:class:`Workflow` or :py:class:`PromisedObject`
    """
    worker = single_worker()
    return Scheduler().run(worker, get_workflow(wf))

def run_parallel(wf, n_threads):
    """
    Returns the result of evaluating the workflow; runs in several threads.

    :param workflow:
        Workflow to compute
    :type workflow: :py:class:`Workflow` or :py:class:`PromisedObject`

    :param n_threads:
        Number of threads to use
    :type n_threads: int
    """
    worker = threaded_worker(n_threads)
    return Scheduler().run(worker, get_workflow(wf))<|MERGE_RESOLUTION|>--- conflicted
+++ resolved
@@ -11,7 +11,6 @@
     :rtype: :py:class:`Connection`
     """
     jobs = IOQueue()
-<<<<<<< HEAD
 
     def get_result():
         source = jobs.source()
@@ -20,41 +19,6 @@
             yield (key, run_job(job))
 
     return Connection(get_result, jobs.sink)
-
-def hybrid_worker(selector, workers, fall_back = single_worker()):
-    """
-    :param selector:
-        The selector function takes a hint that was attached to a job
-        and returns the prefered worker (by key into the workers dict).
-    :param workers:
-        A dictionary of workers.
-    :param fall_back:
-        The worker to use if no hints were given.
-    """
-
-    connections = dict((key, w.setup()) for key, w in workers.items())
-    # source = merge_sources(*[
-    fbc = fall_back.setup()
-
-    def do_job():
-        while True:
-            key, job = yield
-            h = get_hints(job)
-            connections.get(selector(h), fbc)
-
-
-
-
-=======
-
-    def get_result():
-        source = jobs.source()
-
-        for key, job in source:
-            yield (key, run_job(job))
-
-    return Connection(get_result, jobs.sink)
->>>>>>> 9bf1d905
 
 def threaded_worker(n_threads):
     """
