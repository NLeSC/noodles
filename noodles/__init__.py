--- conflicted
+++ resolved
@@ -1,14 +1,10 @@
 from noodles.interface import (
     delay, gather, lift, schedule, schedule_hint, unwrap,
     has_scheduled_methods, update_hints, unpack, quote, unquote,
-<<<<<<< HEAD
-    find_first, gather_dict, result, gather_all, maybe, Fail)
+    gather_dict, result, gather_all, maybe, Fail)
+
 from noodles.workflow import (get_workflow)
-
-=======
-    gather_dict, result, gather_all, maybe, Fail)
-from .patterns import (filter, fold)
->>>>>>> aeb2d375
+from .patterns import (filter, fold, find_first)
 from .run.runners import run_parallel_with_display as run_logging
 from .run.runners import (run_single, run_parallel)
 from .run.process import run_process
@@ -21,4 +17,5 @@
            'Scheduler', 'Storable', 'has_scheduled_methods', 'Fail',
            'run_logging', 'run_parallel', 'unwrap', 'get_workflow',
            'gather', 'gather_all', 'gather_dict', 'lift', 'unpack', 'maybe',
-           'delay', 'update_hints', 'quote', 'unquote', 'result']+           'delay', 'update_hints', 'quote', 'unquote', 'result',
+           'filter', 'fold', 'find_first']