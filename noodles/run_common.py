from .datamodel import *
<<<<<<< HEAD
from queue import Queue, Empty as QEmpty
=======
from .coroutines import *
>>>>>>> 9bf1d905
import uuid

def run_job(node):
    return node.foo(*node.bound_args.args, **node.bound_args.kwargs)

def get_hints(node):
    return node.hints

Job = namedtuple('Job', ['workflow', 'node'])

DynamicLink = namedtuple('DynamicLink', ['source', 'target', 'node'])

<<<<<<< HEAD
class IOQueue:
    """
    We mock a server/client situation by creating a pipe object that
    recieves items in a sink, stores them in a synchronised queue
    object, and sends them out again in source. Any number of threads
    or objects may create a sink or source. All pool to the same Queue.

    This implementation serves as an example and to glue the local threaded
    runner together. On one side there is a worker pool, taking jobs from one
    of these queues. On the other side there is the controller taking results
    from a second pipe, the snake biting its tail.
    """
    def __init__(self, blocking = True):
        self.Q = Queue()
        self.blocking = blocking

    def sink(self):
        while True:
            r = yield
            self.Q.put(r)

    def source(self):
        while True:
            try:
                v = self.Q.get(self.blocking)
                yield v
            except QEmpty:
                yield

            self.Q.task_done()

    def wait(self):
        self.Q.join()

class Connection:
    def __init__(self, source, sink):
        self.source = source
        self.sink   = sink

    def setup(self):
        src = self.source()
        snk = self.sink()
        snk.send(None)
        return src, snk

class QueueConnection(Connection):
    """
    Takes an input and output queue, and conceptually links them,
    returning a pair containing a source from the input queue
    and a sink to the output queue.
    """
    def __init__(self, d_in, d_out):
        super(QueueConnection, self).__init__(d_in.source, d_out.sink)

def merge_sources(*sources):
    while True:
        for s in sources:
            v = next(s)
            if v:
                yield v
        yield

=======
>>>>>>> 9bf1d905
class Scheduler:
    def __init__(self):
        self.dynamic_links = {}
        self.results = {}
        self.jobs = {}

    def run(self, connection, master):
        # initiate worker slave army and take up reins ...
        source, sink = connection.setup()

        # schedule work
        self.add_workflow(master, master, master.root, sink)

        # process results
        for job_key, result in source:
            wf, n = self.jobs[job_key]

            # if we retrieve a workflow, push a child
            if is_workflow(result):
                child_wf = get_workflow(result)
                self.add_workflow(child_wf, wf, n, sink)
                continue

            # if this result is the root of a workflow, pop to parent
            if n == wf.root:
                _, wf, n = self.dynamic_links[id(wf)]

            # save the result
            self.results[id(wf)][n] = result

            # and insert it in the nodes that need it
            for (tgt, address) in wf.links[n]:
                insert_result(wf.nodes[tgt], address, result)
                if is_node_ready(wf.nodes[tgt]):
                    self.schedule(Job(workflow = wf, node = tgt), sink)

            # see if we're done
            if wf == master and n == master.root:
                return result

    def schedule(self, job, sink):
        uid = uuid.uuid1()
        self.jobs[uid] = job
        sink.send((uid, job.workflow.nodes[job.node]))
        return uid

    def add_workflow(self, wf, target, node, sink):
        self.dynamic_links[id(wf)] = DynamicLink(
            source = wf, target = target, node = node)

        self.results[id(wf)] = dict((n, Empty) for n in wf.nodes)

        depends = invert_links(wf.links)

        for n in wf.nodes:
            if depends[n] == {}:
                self.schedule(Job(workflow = wf, node = n), sink)<|MERGE_RESOLUTION|>--- conflicted
+++ resolved
@@ -1,9 +1,5 @@
 from .datamodel import *
-<<<<<<< HEAD
-from queue import Queue, Empty as QEmpty
-=======
 from .coroutines import *
->>>>>>> 9bf1d905
 import uuid
 
 def run_job(node):
@@ -16,71 +12,6 @@
 
 DynamicLink = namedtuple('DynamicLink', ['source', 'target', 'node'])
 
-<<<<<<< HEAD
-class IOQueue:
-    """
-    We mock a server/client situation by creating a pipe object that
-    recieves items in a sink, stores them in a synchronised queue
-    object, and sends them out again in source. Any number of threads
-    or objects may create a sink or source. All pool to the same Queue.
-
-    This implementation serves as an example and to glue the local threaded
-    runner together. On one side there is a worker pool, taking jobs from one
-    of these queues. On the other side there is the controller taking results
-    from a second pipe, the snake biting its tail.
-    """
-    def __init__(self, blocking = True):
-        self.Q = Queue()
-        self.blocking = blocking
-
-    def sink(self):
-        while True:
-            r = yield
-            self.Q.put(r)
-
-    def source(self):
-        while True:
-            try:
-                v = self.Q.get(self.blocking)
-                yield v
-            except QEmpty:
-                yield
-
-            self.Q.task_done()
-
-    def wait(self):
-        self.Q.join()
-
-class Connection:
-    def __init__(self, source, sink):
-        self.source = source
-        self.sink   = sink
-
-    def setup(self):
-        src = self.source()
-        snk = self.sink()
-        snk.send(None)
-        return src, snk
-
-class QueueConnection(Connection):
-    """
-    Takes an input and output queue, and conceptually links them,
-    returning a pair containing a source from the input queue
-    and a sink to the output queue.
-    """
-    def __init__(self, d_in, d_out):
-        super(QueueConnection, self).__init__(d_in.source, d_out.sink)
-
-def merge_sources(*sources):
-    while True:
-        for s in sources:
-            v = next(s)
-            if v:
-                yield v
-        yield
-
-=======
->>>>>>> 9bf1d905
 class Scheduler:
     def __init__(self):
         self.dynamic_links = {}
