{
 "cells": [
  {
   "cell_type": "markdown",
   "metadata": {},
   "source": [
    "# Serialisation\n",
    "\n",
    "Noodles lets you run jobs remotely and store/retrieve results in case of duplicate jobs or reruns. These features rely on the *serialisation* (and not unimportant, reconstruction) of all objects that are passed between scheduled functions. Serialisation refers to the process of turning any object into a stream of bytes from which we can reconstruct a functionally identical object. \"Easy enough!\" you might think, just use `pickle`. "
   ]
  },
  {
   "cell_type": "code",
   "execution_count": 1,
   "metadata": {},
   "outputs": [
    {
     "name": "stdout",
     "output_type": "stream",
     "text": [
      "function: b'\\x80\\x03cbuiltins\\ngetattr\\nq\\x00cbuiltins\\nstr\\nq\\x01X\\x05\\x00\\x00\\x00upperq\\x02\\x86q\\x03Rq\\x04.' \n",
      "message: b'\\x80\\x03X\\x0c\\x00\\x00\\x00Hello, Wold!q\\x00.'\n"
     ]
    }
   ],
   "source": [
    "import pickle\n",
    "function = pickle.dumps(str.upper)\n",
    "message = pickle.dumps(\"Hello, Wold!\")\n",
    "print(\"function:\", function, \"\\nmessage:\", message)"
   ]
  },
  {
   "cell_type": "code",
   "execution_count": 2,
   "metadata": {},
   "outputs": [
    {
     "data": {
      "text/plain": [
       "'HELLO, WOLD!'"
      ]
     },
     "execution_count": 2,
     "metadata": {},
     "output_type": "execute_result"
    }
   ],
   "source": [
    "pickle.loads(function)(pickle.loads(message))"
   ]
  },
  {
   "cell_type": "markdown",
   "metadata": {},
   "source": [
    "However `pickle` cannot serialise all objects ... \"Use `dill`!\" you say; still the pickle/dill method of serializing is rather indiscriminate. Some of our objects may contain runtime data we can't or don't want to store, coroutines, threads, locks, open files, you name it. We work with a Sqlite3 database to store our data. An application might store gigabytes of numerical data.  We don't want those binary blobs in our database, rather to store them externally in a HDF5 file."
   ]
  },
  {
   "cell_type": "markdown",
   "metadata": {},
   "source": [
    "There are many cases where a more fine-grained control of serialisation is in order. The bottom line being, that there is *no silver bullet solution*. Here we show some examples on how to customize the Noodles serialisation mechanism.\n",
    "\n",
    "## The registry\n",
    "\n",
    "Noodles keeps a registry of `Serialiser` objects that know exactly how to serialise and reconstruct objects. This registry is specified to the backend when we call the one of the `run` functions. To make the serialisation registry visible to remote parties it is important that the registry can be imported. This is why it has to be a function of zero arguments (a *thunk*) returning the actual registry object.\n",
    "\n",
    "```python\n",
    "def registry():\n",
    "    return Registry(...)\n",
    "    \n",
    "run(workflow,\n",
    "    db_file='project-cache.db',\n",
    "    registry=registry)\n",
    "```"
   ]
  },
  {
   "cell_type": "markdown",
   "metadata": {},
   "source": [
    "The registry that should always be included is `noodles.serial.base`. This registry knows how to serialise basic Python dictionaries, lists, tuples, sets, strings, bytes, slices and all objects that are internal to Noodles. Special care is taken with objects that have a `__name__` attached and can be imported using the `__module__.__name__` combination.\n",
    "\n",
    "Registries can be composed using the `+` operator. For instance, suppose we want to use `pickle` as a default option for objects that are not in `noodles.serial.base`:"
   ]
  },
  {
   "cell_type": "code",
   "execution_count": 1,
   "metadata": {},
   "outputs": [],
   "source": [
    "import noodles\n",
    "from noodles.tutorial import highlight_lines\n",
    "\n",
    "def registry():\n",
    "    return noodles.serial.pickle() \\\n",
    "        + noodles.serial.base()\n",
    "\n",
    "reg = registry()"
   ]
  },
  {
   "cell_type": "markdown",
   "metadata": {},
   "source": [
    "Let's see what is made of our objects!"
   ]
  },
  {
   "cell_type": "code",
<<<<<<< HEAD
   "execution_count": 7,
=======
   "execution_count": 4,
>>>>>>> e020a33f
   "metadata": {},
   "outputs": [
    {
     "data": {
      "text/html": [
       "<pre style=\"font-size: 9pt; margin: 0pt\">[</pre>\n",
       "<pre style=\"font-size: 9pt; margin: 0pt\">  &quot;These data are JSON compatible!&quot;,</pre>\n",
       "<pre style=\"font-size: 9pt; margin: 0pt\">  0,</pre>\n",
       "<pre style=\"font-size: 9pt; margin: 0pt\">  1.3,</pre>\n",
       "<pre style=\"font-size: 9pt; margin: 0pt\">  null,</pre>\n",
       "<pre style=\"font-size: 9pt; margin: 0pt\">  {</pre>\n",
       "<pre style=\"font-size: 9pt; margin: 0pt\">    &quot;dictionaries&quot;: &quot;too!&quot;</pre>\n",
       "<pre style=\"font-size: 9pt; margin: 0pt\">  }</pre>\n",
       "<pre style=\"font-size: 9pt; margin: 0pt\">]</pre>"
      ],
      "text/plain": [
       "<IPython.core.display.HTML object>"
      ]
     },
<<<<<<< HEAD
=======
     "execution_count": 4,
>>>>>>> e020a33f
     "metadata": {},
     "output_type": "display_data"
    }
   ],
   "source": [
    "highlight_lines(reg.to_json([\n",
    "    \"These data are JSON compatible!\", 0, 1.3, None,\n",
    "    {\"dictionaries\": \"too!\"}], indent=2))"
   ]
  },
  {
   "cell_type": "markdown",
   "metadata": {},
   "source": [
    "Great! JSON compatible data stays the same. Now try an object that JSON doesn't know about."
   ]
  },
  {
   "cell_type": "code",
<<<<<<< HEAD
   "execution_count": 4,
=======
   "execution_count": 5,
>>>>>>> e020a33f
   "metadata": {},
   "outputs": [
    {
     "data": {
      "text/html": [
       "<pre style=\"font-size: 9pt; margin: 0pt\">{</pre>\n",
       "<pre style=\"background: #eeeeee; color: black;font-weight: bold; font-size: 9pt; margin: 0pt\">  &quot;_noodles&quot;: &quot;0.3.0&quot;,</pre>\n",
       "<pre style=\"font-size: 9pt; margin: 0pt\">  &quot;type&quot;: &quot;&lt;object&gt;&quot;,</pre>\n",
       "<pre style=\"font-size: 9pt; margin: 0pt\">  &quot;class&quot;: &quot;builtins.set&quot;,</pre>\n",
       "<pre style=\"font-size: 9pt; margin: 0pt\">  &quot;data&quot;: [</pre>\n",
       "<pre style=\"font-size: 9pt; margin: 0pt\">    1,</pre>\n",
       "<pre style=\"font-size: 9pt; margin: 0pt\">    2,</pre>\n",
       "<pre style=\"font-size: 9pt; margin: 0pt\">    3</pre>\n",
       "<pre style=\"font-size: 9pt; margin: 0pt\">  ]</pre>\n",
       "<pre style=\"font-size: 9pt; margin: 0pt\">}</pre>"
      ],
      "text/plain": [
       "<IPython.core.display.HTML object>"
      ]
     },
<<<<<<< HEAD
=======
     "execution_count": 5,
>>>>>>> e020a33f
     "metadata": {},
     "output_type": "display_data"
    }
   ],
   "source": [
    "highlight_lines(reg.to_json({1, 2, 3}, indent=2), [1])"
   ]
  },
  {
   "cell_type": "markdown",
   "metadata": {},
   "source": [
    "Objects are encoded as a dictionary containing a `'_noodles'` key. Next we define a new class describing a star in the Morgan-Keenan classification scheme."
   ]
  },
  {
   "cell_type": "code",
   "execution_count": 7,
   "metadata": {},
<<<<<<< HEAD
   "outputs": [],
   "source": []
=======
   "outputs": [
    {
     "data": {
      "text/plain": [
       "['Pickle knows how to deal with ',\n",
       " {'_noodles': '0.3.0',\n",
       "  'class': '__main__.Star',\n",
       "  'data': 'gANjX19tYWluX18KU3RhcgpxACmBcQF9cQIoWAQAAABtYWlucQNYAQAAAEdxBFgGAAAAbnVtYmVycQVLAlgFAAAAcm9tYW5xBlgBAAAAVnEHdWIu',\n",
       "  'type': '<object>'}]"
      ]
     },
     "execution_count": 7,
     "metadata": {},
     "output_type": "execute_result"
    }
   ],
   "source": [
    "class Star(object):\n",
    "    \"\"\"Morgan-Keenan stellar classification.\"\"\"\n",
    "    def __init__(self, main, number, roman):\n",
    "        self.main = main\n",
    "        self.number = number\n",
    "        self.roman = roman\n",
    "\n",
    "reg.deep_encode([\n",
    "    \"Pickle knows how to deal with \",\n",
    "    Star('G', 2, 'V')\n",
    "])"
   ]
  },
  {
   "cell_type": "markdown",
   "metadata": {},
   "source": [
    "The registry obviously doesn't know about `Star`s, so it falls back to serialisation using `pickle`. The pickled data is further encoded using `base64`.\n",
    "\n",
    "## *serialize* and *construct*\n",
    "\n",
    "One way to take control of the serialisation of your objects is to add the `__serialize__` and `__construct__` methods."
   ]
>>>>>>> e020a33f
  },
  {
   "cell_type": "code",
   "execution_count": 11,
   "metadata": {},
   "outputs": [
    {
     "data": {
      "text/plain": [
       "['Now the Star class is recognized',\n",
       " {'_noodles': '0.3.0',\n",
       "  'class': '__main__.Star',\n",
       "  'data': 'G2V',\n",
       "  'type': '<automagic>'}]"
      ]
     },
     "execution_count": 11,
     "metadata": {},
     "output_type": "execute_result"
    }
   ],
   "source": [
    "class Star(object):\n",
    "    \"\"\"Morgan-Keenan stellar classification.\"\"\"\n",
    "    def __init__(self, spectral_type, number, luminocity_class):\n",
    "        assert spectral_type in \"OBAFGKM\"\n",
    "        assert number in range(10)\n",
    "        \n",
    "        self.spectral_type = spectral_type\n",
    "        self.number = number\n",
    "        self.luminocity_class = luminocity_class\n",
    "        \n",
    "    def __str__(self):\n",
    "        return f'{self.spectral_type}{self.number}{self.luminocity_class}'\n",
    "    \n",
    "    @staticmethod\n",
    "    def from_string(string):\n",
    "        return Star(string[0], int(string[1]), string[2:])\n",
    "    \n",
    "    def __serialize__(self, pack):\n",
    "        \"\"\"To serialise the object, pass the data to the\n",
    "        `pack` function.\"\"\"\n",
    "        return pack(str(self))\n",
    "    \n",
    "    @classmethod\n",
    "    def __construct__(cls, data):\n",
    "        \"\"\"This class method receives the serialised data\n",
    "        and should return a new Star instance.\"\"\"\n",
    "        return Star.from_string(data)\n",
    "\n",
    "reg.deep_encode([\n",
    "    \"Now the Star class is recognized\",\n",
    "    Star('G', 2, 'V')\n",
    "])"
   ]
  },
  {
   "cell_type": "markdown",
   "metadata": {},
   "source": [
    "### Footnote: better parsing\n",
    "If you're interested in doing a bit better in parsing generic expressions into objects, take a look at `pyparsing`."
   ]
  },
  {
   "cell_type": "code",
   "execution_count": 2,
   "metadata": {},
   "outputs": [
    {
     "name": "stdout",
     "output_type": "stream",
     "text": [
      "Collecting pyparsing\n",
      "  Using cached pyparsing-2.2.0-py2.py3-none-any.whl\n",
      "Installing collected packages: pyparsing\n",
      "Successfully installed pyparsing-2.2.0\n"
     ]
    }
   ],
   "source": [
    "!pip install pyparsing"
   ]
  },
  {
   "cell_type": "code",
   "execution_count": 13,
   "metadata": {},
   "outputs": [],
   "source": [
    "from pyparsing import Literal, replaceWith, OneOrMore, Word, nums, oneOf\n",
    "\n",
    "def roman_numeral_literal(string, value):\n",
    "    return Literal(string).setParseAction(replaceWith(value))\n",
    "    \n",
    "one = roman_numeral_literal(\"I\", 1)\n",
    "four = roman_numeral_literal(\"IV\", 4)\n",
    "five = roman_numeral_literal(\"V\", 5)\n",
    "\n",
    "roman_numeral = OneOrMore(\n",
    "    (five | four | one).leaveWhitespace()) \\\n",
    "    .setName(\"roman\") \\\n",
    "    .setParseAction(lambda s, l, t: sum(t))\n",
    "\n",
    "integer = Word(nums) \\\n",
    "    .setName(\"integer\") \\\n",
    "    .setParseAction(lambda t:int(t[0]))\n",
    "\n",
    "mkStar = oneOf(list(\"OBAFGKM\")) + integer + roman_numeral"
   ]
  },
  {
   "cell_type": "code",
   "execution_count": 21,
   "metadata": {},
   "outputs": [
    {
     "data": {
      "text/plain": [
       "['G', 23, 4]"
      ]
     },
     "execution_count": 21,
     "metadata": {},
     "output_type": "execute_result"
    }
   ],
   "source": [
    "list(mkStar.parseString('G23IV'))"
   ]
  },
  {
   "cell_type": "code",
   "execution_count": null,
   "metadata": {},
   "outputs": [],
   "source": [
    "roman_class = {\n",
    "    'I': 'supergiant',\n",
    "    'II': 'bright giant',\n",
    "    'III': 'regular giant',\n",
    "    'IV': 'sub-giants',\n",
    "    'V': 'main-sequence',\n",
    "    'VI': 'sub-dwarfs',\n",
    "    'VII': 'white dwarfs'\n",
    "}"
   ]
  },
  {
   "cell_type": "markdown",
   "metadata": {},
   "source": [
    "# Implementation\n",
    "\n",
    "A `Registry` object roughly consists of three parts. It works like a dictionary searching for `Serialiser`s based on the class or baseclass of an object. If an object cannot be identified through its class or baseclasses the `Registry` has a function hook that may use any test to determine the proper `Serialiser`. When neither the hook nor the dictionary give a result, there is a default fall-back option."
   ]
  }
 ],
 "metadata": {
  "kernelspec": {
   "display_name": "Python 3",
   "language": "python",
   "name": "python3"
  },
  "language_info": {
   "codemirror_mode": {
    "name": "ipython",
    "version": 3
   },
   "file_extension": ".py",
   "mimetype": "text/x-python",
   "name": "python",
   "nbconvert_exporter": "python",
   "pygments_lexer": "ipython3",
   "version": "3.6.4"
  }
 },
 "nbformat": 4,
 "nbformat_minor": 2
}<|MERGE_RESOLUTION|>--- conflicted
+++ resolved
@@ -88,7 +88,7 @@
   },
   {
    "cell_type": "code",
-   "execution_count": 1,
+   "execution_count": 3,
    "metadata": {},
    "outputs": [],
    "source": [
@@ -111,11 +111,7 @@
   },
   {
    "cell_type": "code",
-<<<<<<< HEAD
-   "execution_count": 7,
-=======
    "execution_count": 4,
->>>>>>> e020a33f
    "metadata": {},
    "outputs": [
     {
@@ -135,10 +131,6 @@
        "<IPython.core.display.HTML object>"
       ]
      },
-<<<<<<< HEAD
-=======
-     "execution_count": 4,
->>>>>>> e020a33f
      "metadata": {},
      "output_type": "display_data"
     }
@@ -158,11 +150,7 @@
   },
   {
    "cell_type": "code",
-<<<<<<< HEAD
-   "execution_count": 4,
-=======
    "execution_count": 5,
->>>>>>> e020a33f
    "metadata": {},
    "outputs": [
     {
@@ -183,10 +171,6 @@
        "<IPython.core.display.HTML object>"
       ]
      },
-<<<<<<< HEAD
-=======
-     "execution_count": 5,
->>>>>>> e020a33f
      "metadata": {},
      "output_type": "display_data"
     }
@@ -199,77 +183,78 @@
    "cell_type": "markdown",
    "metadata": {},
    "source": [
-    "Objects are encoded as a dictionary containing a `'_noodles'` key. Next we define a new class describing a star in the Morgan-Keenan classification scheme."
-   ]
-  },
-  {
-   "cell_type": "code",
-   "execution_count": 7,
-   "metadata": {},
-<<<<<<< HEAD
-   "outputs": [],
-   "source": []
-=======
-   "outputs": [
-    {
-     "data": {
-      "text/plain": [
-       "['Pickle knows how to deal with ',\n",
-       " {'_noodles': '0.3.0',\n",
-       "  'class': '__main__.Star',\n",
-       "  'data': 'gANjX19tYWluX18KU3RhcgpxACmBcQF9cQIoWAQAAABtYWlucQNYAQAAAEdxBFgGAAAAbnVtYmVycQVLAlgFAAAAcm9tYW5xBlgBAAAAVnEHdWIu',\n",
-       "  'type': '<object>'}]"
-      ]
-     },
-     "execution_count": 7,
-     "metadata": {},
-     "output_type": "execute_result"
+    "Objects are encoded as a dictionary containing a `'_noodles'` key. So what will happen if we serialise an object the registry cannot possibly know about? Next we define a little astronomical class describing a star in the [Morgan-Keenan classification scheme](https://en.wikipedia.org/wiki/Stellar_classification)."
+   ]
+  },
+  {
+   "cell_type": "code",
+   "execution_count": 6,
+   "metadata": {},
+   "outputs": [
+    {
+     "data": {
+      "text/html": [
+       "<pre style=\"font-size: 9pt; margin: 0pt\">{</pre>\n",
+       "<pre style=\"font-size: 9pt; margin: 0pt\">  &quot;_noodles&quot;: &quot;0.3.0&quot;,</pre>\n",
+       "<pre style=\"font-size: 9pt; margin: 0pt\">  &quot;type&quot;: &quot;&lt;object&gt;&quot;,</pre>\n",
+       "<pre style=\"font-size: 9pt; margin: 0pt\">  &quot;class&quot;: &quot;__main__.Star&quot;,</pre>\n",
+       "<pre style=\"background: #eeeeee; color: black;font-weight: bold; font-size: 9pt; margin: 0pt\">  &quot;data&quot;: &quot;gANjX19tYWluX18KU3RhcgpxACmBcQF9cQIoWA0 … d1Yi4=&quot;</pre>\n",
+       "<pre style=\"font-size: 9pt; margin: 0pt\">}</pre>"
+      ],
+      "text/plain": [
+       "<IPython.core.display.HTML object>"
+      ]
+     },
+     "metadata": {},
+     "output_type": "display_data"
     }
    ],
    "source": [
     "class Star(object):\n",
     "    \"\"\"Morgan-Keenan stellar classification.\"\"\"\n",
-    "    def __init__(self, main, number, roman):\n",
-    "        self.main = main\n",
+    "    def __init__(self, spectral_type, number, luminocity_class):\n",
+    "        assert spectral_type in \"OBAFGKM\"\n",
+    "        assert number in range(10)\n",
+    "        \n",
+    "        self.spectral_type = spectral_type\n",
     "        self.number = number\n",
-    "        self.roman = roman\n",
-    "\n",
-    "reg.deep_encode([\n",
-    "    \"Pickle knows how to deal with \",\n",
-    "    Star('G', 2, 'V')\n",
-    "])"
-   ]
-  },
-  {
-   "cell_type": "markdown",
-   "metadata": {},
-   "source": [
-    "The registry obviously doesn't know about `Star`s, so it falls back to serialisation using `pickle`. The pickled data is further encoded using `base64`.\n",
+    "        self.luminocity_class = luminocity_class\n",
+    "\n",
+    "highlight_lines(reg.to_json(Star('G', 2, 'V'), indent=2), [4], max_width=60)"
+   ]
+  },
+  {
+   "cell_type": "markdown",
+   "metadata": {},
+   "source": [
+    "The registry obviously doesn't know about `Star`s, so it falls back to serialisation using `pickle`. The pickled data is further encoded using `base64`. This solution won't work if some of your data cannot be pickled. Also, if you're sensitive to aesthetics, the pickled output doesn't look very nice.\n",
     "\n",
     "## *serialize* and *construct*\n",
     "\n",
     "One way to take control of the serialisation of your objects is to add the `__serialize__` and `__construct__` methods."
    ]
->>>>>>> e020a33f
-  },
-  {
-   "cell_type": "code",
-   "execution_count": 11,
-   "metadata": {},
-   "outputs": [
-    {
-     "data": {
-      "text/plain": [
-       "['Now the Star class is recognized',\n",
-       " {'_noodles': '0.3.0',\n",
-       "  'class': '__main__.Star',\n",
-       "  'data': 'G2V',\n",
-       "  'type': '<automagic>'}]"
-      ]
-     },
-     "execution_count": 11,
-     "metadata": {},
-     "output_type": "execute_result"
+  },
+  {
+   "cell_type": "code",
+   "execution_count": 7,
+   "metadata": {},
+   "outputs": [
+    {
+     "data": {
+      "text/html": [
+       "<pre style=\"font-size: 9pt; margin: 0pt\">{</pre>\n",
+       "<pre style=\"font-size: 9pt; margin: 0pt\">  &quot;_noodles&quot;: &quot;0.3.0&quot;,</pre>\n",
+       "<pre style=\"font-size: 9pt; margin: 0pt\">  &quot;type&quot;: &quot;&lt;automagic&gt;&quot;,</pre>\n",
+       "<pre style=\"font-size: 9pt; margin: 0pt\">  &quot;class&quot;: &quot;__main__.Star&quot;,</pre>\n",
+       "<pre style=\"background: #eeeeee; color: black;font-weight: bold; font-size: 9pt; margin: 0pt\">  &quot;data&quot;: &quot;G2V&quot;</pre>\n",
+       "<pre style=\"font-size: 9pt; margin: 0pt\">}</pre>"
+      ],
+      "text/plain": [
+       "<IPython.core.display.HTML object>"
+      ]
+     },
+     "metadata": {},
+     "output_type": "display_data"
     }
    ],
    "source": [
@@ -288,23 +273,44 @@
     "    \n",
     "    @staticmethod\n",
     "    def from_string(string):\n",
+    "        \"\"\"Construct a new Star from a string describing the stellar type.\"\"\"\n",
     "        return Star(string[0], int(string[1]), string[2:])\n",
     "    \n",
     "    def __serialize__(self, pack):\n",
-    "        \"\"\"To serialise the object, pass the data to the\n",
-    "        `pack` function.\"\"\"\n",
     "        return pack(str(self))\n",
     "    \n",
     "    @classmethod\n",
     "    def __construct__(cls, data):\n",
-    "        \"\"\"This class method receives the serialised data\n",
-    "        and should return a new Star instance.\"\"\"\n",
     "        return Star.from_string(data)\n",
     "\n",
-    "reg.deep_encode([\n",
-    "    \"Now the Star class is recognized\",\n",
-    "    Star('G', 2, 'V')\n",
-    "])"
+    "highlight_lines(reg.to_json(Star('G', 2, 'V'), indent=2), [4])"
+   ]
+  },
+  {
+   "cell_type": "markdown",
+   "metadata": {},
+   "source": [
+    "The `__serialize__` method takes one argument (besides `self`). The argument `pack` is a function that creates the data record with all handles attached. The reason for this construct is that it takes keyword arguments for special cases.\n",
+    "\n",
+    "```python\n",
+    "def pack(data, ref=None, files=None):\n",
+    "    pass\n",
+    "```\n",
+    "\n",
+    "* The `ref` argument, if given as `True`, will make sure that this object will not get reconstructed unnecessarily. One instance where this is incredibly useful, is if the object is a gigabytes large Numpy array.\n",
+    "* The `files` argument, when given, should be a list of filenames. This makes sure Noodles knows about the involvement of external files.\n",
+    "\n",
+    "The data passed to `pack` maybe of any type, as long as the serialisation registry knows how to serialise it.\n",
+    "\n",
+    "The `__construct__` method must be a *class method*. The `data` argument it is given can be expected to be identical to the data passed to the `pack` function at serialisation.\n",
+    "\n",
+    "## Writing a Serialiser class (TODO)\n",
+    "\n",
+    "Often, the class that needs serialising is not from your own package. In that case we need to write a specialised `Serialiser` class.\n",
+    "\n",
+    "## Using hooks (TODO)\n",
+    "\n",
+    "Not always can we find the correct serialisation method by looking at the type of an object. To catch the more slippery eels, we may use a *hook*."
    ]
   },
   {
@@ -317,17 +323,14 @@
   },
   {
    "cell_type": "code",
-   "execution_count": 2,
+   "execution_count": 8,
    "metadata": {},
    "outputs": [
     {
      "name": "stdout",
      "output_type": "stream",
      "text": [
-      "Collecting pyparsing\n",
-      "  Using cached pyparsing-2.2.0-py2.py3-none-any.whl\n",
-      "Installing collected packages: pyparsing\n",
-      "Successfully installed pyparsing-2.2.0\n"
+      "Requirement already satisfied: pyparsing in /home/johannes/.local/share/workon/noodles/lib/python3.6/site-packages\n"
      ]
     }
    ],
@@ -337,7 +340,7 @@
   },
   {
    "cell_type": "code",
-   "execution_count": 13,
+   "execution_count": 9,
    "metadata": {},
    "outputs": [],
    "source": [
@@ -364,27 +367,27 @@
   },
   {
    "cell_type": "code",
-   "execution_count": 21,
-   "metadata": {},
-   "outputs": [
-    {
-     "data": {
-      "text/plain": [
-       "['G', 23, 4]"
-      ]
-     },
-     "execution_count": 21,
+   "execution_count": 12,
+   "metadata": {},
+   "outputs": [
+    {
+     "data": {
+      "text/plain": [
+       "['B', 2, 4]"
+      ]
+     },
+     "execution_count": 12,
      "metadata": {},
      "output_type": "execute_result"
     }
    ],
    "source": [
-    "list(mkStar.parseString('G23IV'))"
-   ]
-  },
-  {
-   "cell_type": "code",
-   "execution_count": null,
+    "list(mkStar.parseString('B2IV'))"
+   ]
+  },
+  {
+   "cell_type": "code",
+   "execution_count": 13,
    "metadata": {},
    "outputs": [],
    "source": [
