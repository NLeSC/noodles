#!/usr/bin/env python

from setuptools import setup
from os import path
from codecs import open

here = path.abspath(path.dirname(__file__))

# Get the long description from the README file
with open(path.join(here, 'README.rst'), encoding='utf-8') as f:
    long_description = f.read()

setup(
    name='Noodles',
    version='0.2.3',
    description='Workflow Engine',
    author='Johan Hidding',
    url='https://github.com/NLeSC/noodles',
    packages=[
        'noodles', 'noodles.serial', 'noodles.run', 'noodles.run.xenon',
        'noodles.run.remote',
        'noodles.display',
        'noodles.interface', 'noodles.workflow', 'noodles.files',
<<<<<<< HEAD
        'noodles.prov',
        'noodles.draw_workflow'],
=======
        'noodles.prov', 'noodles.draw_workflow'],
>>>>>>> 2c474086

    classifiers=[
        'License :: OSI Approved :: Apache Software License',
        'Intended Audience :: Developers',
        'Intended Audience :: Science/Research',
        'Environment :: Console',
        'Development Status :: 4 - Beta',
        'Programming Language :: Python :: 3.5',
        'Topic :: System :: Distributed Computing'],

    install_requires=[],
    extras_require={
        'prov': ['tinydb', 'ujson'],
        'xenon': ['pyxenon'],
        'numpy': ['numpy', 'h5py', 'msgpack-python', 'filelock'],
        'test': ['pytest', 'pytest-cov', 'codacy-coverage', 'pyflakes', 'pep8', 'docker-py']
    },
)<|MERGE_RESOLUTION|>--- conflicted
+++ resolved
@@ -21,12 +21,7 @@
         'noodles.run.remote',
         'noodles.display',
         'noodles.interface', 'noodles.workflow', 'noodles.files',
-<<<<<<< HEAD
-        'noodles.prov',
-        'noodles.draw_workflow'],
-=======
         'noodles.prov', 'noodles.draw_workflow'],
->>>>>>> 2c474086
 
     classifiers=[
         'License :: OSI Approved :: Apache Software License',
